import { Module, forwardRef } from '@nestjs/common';
import { PassportModule } from '@nestjs/passport';
import { JwtModule } from '@nestjs/jwt';
import { ConfigModule, ConfigService } from '@nestjs/config';
import { MongooseModule } from '@nestjs/mongoose';
import { AuthService } from './services/auth.service';
import { TokenService } from './services/token.service';
import { JwtTokenService } from './services/jwt-token.service';
import { ShopifyAuthService } from './services/shopify-auth.service';
import { LocalStrategy } from './strategies/local.strategy';
import { JwtStrategy } from './strategies/jwt.strategy';
import { AuthController } from './controllers/auth.controller';
import { PublicAuthController } from './controllers/public-auth.controller';
import { TokenController } from './controllers/token.controller';
<<<<<<< HEAD
import { ShopifyAuthController } from './controllers/shopify-auth.controller';
=======
import { UserAuthController } from './controllers/user-auth.controller';
>>>>>>> 2edbf107
import { TokenAuthGuard } from './guards/token-auth.guard';
import { Admin, AdminSchema } from './schemas/admin.schema';
import { AccessToken, AccessTokenSchema } from './schemas/access-token.schema';
import { ReportModule } from '../report/report.module';
import { UserModule } from '../user/user.module';
import { OrganizationModule } from '../organization/organization.module';
<<<<<<< HEAD
=======
import { PromoModule } from '../promo/promo.module';
>>>>>>> 2edbf107
import { AdminRepository } from './repositories/admin.repository';
import { AccessTokenRepository } from './repositories/access-token.repository';

@Module({
  imports: [
    PassportModule,
    JwtModule.registerAsync({
      imports: [ConfigModule],
      useFactory: async (configService: ConfigService) => ({
        secret: configService.get<string>('JWT_SECRET') || 'default_secret_key_for_dev',
        signOptions: { expiresIn: '2h' },
      }),
      inject: [ConfigService],
    }),
    MongooseModule.forFeature([
      { name: Admin.name, schema: AdminSchema },
      { name: AccessToken.name, schema: AccessTokenSchema },
    ]),
    forwardRef(() => ReportModule),
    forwardRef(() => UserModule),
    forwardRef(() => OrganizationModule),
<<<<<<< HEAD
=======
    forwardRef(() => PromoModule),
>>>>>>> 2edbf107
  ],
  providers: [
    AuthService, 
    TokenService, 
    JwtTokenService, 
    ShopifyAuthService,
    LocalStrategy, 
    JwtStrategy, 
    TokenAuthGuard,
    AdminRepository, 
    AccessTokenRepository
  ],
  controllers: [AuthController, PublicAuthController, TokenController, ShopifyAuthController],
  exports: [AuthService, TokenService, JwtTokenService, ShopifyAuthService, TokenAuthGuard, AdminRepository, AccessTokenRepository, JwtModule],
})
export class AuthModule {}<|MERGE_RESOLUTION|>--- conflicted
+++ resolved
@@ -12,21 +12,15 @@
 import { AuthController } from './controllers/auth.controller';
 import { PublicAuthController } from './controllers/public-auth.controller';
 import { TokenController } from './controllers/token.controller';
-<<<<<<< HEAD
 import { ShopifyAuthController } from './controllers/shopify-auth.controller';
-=======
 import { UserAuthController } from './controllers/user-auth.controller';
->>>>>>> 2edbf107
 import { TokenAuthGuard } from './guards/token-auth.guard';
 import { Admin, AdminSchema } from './schemas/admin.schema';
 import { AccessToken, AccessTokenSchema } from './schemas/access-token.schema';
 import { ReportModule } from '../report/report.module';
 import { UserModule } from '../user/user.module';
 import { OrganizationModule } from '../organization/organization.module';
-<<<<<<< HEAD
-=======
 import { PromoModule } from '../promo/promo.module';
->>>>>>> 2edbf107
 import { AdminRepository } from './repositories/admin.repository';
 import { AccessTokenRepository } from './repositories/access-token.repository';
 
@@ -47,21 +41,18 @@
     ]),
     forwardRef(() => ReportModule),
     forwardRef(() => UserModule),
+    forwardRef(() => PromoModule),
     forwardRef(() => OrganizationModule),
-<<<<<<< HEAD
-=======
-    forwardRef(() => PromoModule),
->>>>>>> 2edbf107
   ],
   providers: [
-    AuthService, 
-    TokenService, 
-    JwtTokenService, 
+    AuthService,
+    TokenService,
+    JwtTokenService,
     ShopifyAuthService,
-    LocalStrategy, 
-    JwtStrategy, 
+    LocalStrategy,
+    JwtStrategy,
     TokenAuthGuard,
-    AdminRepository, 
+    AdminRepository,
     AccessTokenRepository
   ],
   controllers: [AuthController, PublicAuthController, TokenController, ShopifyAuthController],
