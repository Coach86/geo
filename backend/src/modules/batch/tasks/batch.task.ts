--- conflicted
+++ resolved
@@ -36,21 +36,15 @@
     this.logger.log('Starting daily batch task');
     
     try {
-<<<<<<< HEAD
-      // Use the orchestrator to process all projects and create reports with email notifications
-      await this.batchOrchestratorService.orchestrateAllProjectBatches('cron');
-      this.logger.log('Weekly batch task completed successfully');
-=======
       // First, run recovery check for projects without reports
       this.logger.log('Running recovery check for projects without reports...');
       await this.projectRecoveryService.recoverProjectsWithoutReports();
       
       // Then run the regular batch processing
       this.logger.log('Running regular batch processing...');
-      await this.batchOrchestratorService.orchestrateAllProjectBatches();
+      await this.batchOrchestratorService.orchestrateAllProjectBatches('cron');
       
       this.logger.log('Daily batch task completed successfully');
->>>>>>> 3d10f7c7
     } catch (error) {
       this.logger.error(`Daily batch task failed: ${error.message}`, error.stack);
     }
@@ -61,19 +55,14 @@
     this.logger.log('Manually triggering batch task');
     
     try {
-<<<<<<< HEAD
-      // Use the orchestrator to process all projects
-      const result = await this.batchOrchestratorService.orchestrateAllProjectBatches('manual');
-=======
       // First, run recovery check
       this.logger.log('Running recovery check for projects without reports...');
       await this.projectRecoveryService.recoverProjectsWithoutReports();
       
       // Then run the regular batch processing
       this.logger.log('Running regular batch processing...');
-      const result = await this.batchOrchestratorService.orchestrateAllProjectBatches();
+      const result = await this.batchOrchestratorService.orchestrateAllProjectBatches('manual');
       
->>>>>>> 3d10f7c7
       this.logger.log('Manual batch task completed successfully');
       return { 
         success: true, 
