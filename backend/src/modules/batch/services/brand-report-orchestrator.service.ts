--- conflicted
+++ resolved
@@ -8,15 +8,12 @@
 import { OrganizationService } from '../../organization/services/organization.service';
 import { UserService } from '../../user/services/user.service';
 import { ReportCompletedEvent } from '../events/report-completed.event';
-<<<<<<< HEAD
 import { CrawlerPipelineService } from '../../crawler/services/crawler-pipeline.service';
-=======
 import { PlanService } from '../../plan/services/plan.service';
 import { PlanResponseDto } from '../../plan/dto/plan-response.dto';
 import { OrganizationResponseDto } from '../../organization/dto/organization-response.dto';
 import { ProjectResponseDto } from '../../project/dto/project-response.dto';
 import { Project } from '../../project/entities/project.entity';
->>>>>>> e7528c5a
 import {
   AccuracyResults,
   ProjectBatchContext,
@@ -49,11 +46,8 @@
     private readonly eventEmitter: EventEmitter2,
     private readonly organizationService: OrganizationService,
     private readonly userService: UserService,
-<<<<<<< HEAD
     private readonly crawlerPipelineService: CrawlerPipelineService,
-=======
     private readonly planService: PlanService,
->>>>>>> e7528c5a
   ) {}
 
   /**
@@ -120,9 +114,6 @@
       // Process each project sequentially (to avoid overloading the system)
       for (const project of projects) {
         try {
-<<<<<<< HEAD
-          const result = await this.orchestrateProjectBatches(project.projectId, triggerSource);
-=======
           // Get the organization and its plan to check refresh frequency
           const organization = await this.organizationService.findOne(project.organizationId);
           if (!organization) {
@@ -155,8 +146,8 @@
           }
 
           this.logger.log(`Processing project ${project.projectId} (${project.brandName}) - scheduled for refresh`);
-          const result = await this.orchestrateProjectBatches(project.projectId);
->>>>>>> e7528c5a
+          const result = await this.orchestrateProjectBatches(project.projectId, triggerSource);
+
           results.successful++;
           results.details.push(result);
         } catch (error) {
